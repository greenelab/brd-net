--- conflicted
+++ resolved
@@ -6,35 +6,22 @@
 dependencies:
     - r::r=3.5.1
     - r::r-xml2=1.2.0
-<<<<<<< HEAD
-=======
-    - conda-forge::r-rcolorbrewer=1.1.2
+    - conda-forge::r-devtools==2.1.0
+    - conda-forge::r-dplyr=0.8.3
+    - conda-forge::r-glmnet=2.0.16
     - conda-forge::r-gplots=3.0.1
     - conda-forge::r-pheatmap=1.0.10
-    - conda-forge::r-glmnet=2.0.16
+    - conda-forge::r-rcolorbrewer=1.1.2
     - conda-forge::r-rsvd=1.0.1
-    - conda-forge::r-dplyr=0.8.3
-    - conda-forge::python=3.7
+    - conda-forge::ipykernel=5.1.1
+    - conda-forge::jupyter=1.0.0
     - conda-forge::pandas=0.24.2
     - conda-forge::rpy2=2.9.4
     - conda-forge::requests=2.22.0
     - conda-forge::plotnine=0.5.1
+    - conda-forge::pytest==4.3.1
+    - conda-forge::python=3.7
     - conda-forge::tqdm=4.32.2
->>>>>>> af505f5d
-    - conda-forge::ipykernel=5.1.1
-    - conda-forge::jupyter=1.0.0
-    - conda-forge::pandas=0.24.2
-    - conda-forge::plotnine=0.5.1
-    - conda-forge::pytest==4.3.1
-<<<<<<< HEAD
-    - conda-forge::python=3.7
-    - conda-forge::r-dplyr=0.8.3
-    - conda-forge::requests=2.22.0
-    - conda-forge::rpy2=2.9.4
-    - bioconda::bioconductor-recount=1.8.1
-    - tensorflow-gpu==1.14.0
-=======
-    - conda-forge::r-devtools==2.1.0
     - bioconda::bioconductor-recount=1.8.1
     - bioconda::bioconductor-qvalue=2.14.0
->>>>>>> af505f5d
+    - tensorflow-gpu==1.14.0